/**
 * (c) 2018 cepharum GmbH, Berlin, http://cepharum.de
 *
 * The MIT License (MIT)
 *
 * Copyright (c) 2018 cepharum GmbH
 *
 * Permission is hereby granted, free of charge, to any person obtaining a copy
 * of this software and associated documentation files (the "Software"), to deal
 * in the Software without restriction, including without limitation the rights
 * to use, copy, modify, merge, publish, distribute, sublicense, and/or sell
 * copies of the Software, and to permit persons to whom the Software is
 * furnished to do so, subject to the following conditions:
 *
 * The above copyright notice and this permission notice shall be included in all
 * copies or substantial portions of the Software.
 *
 * THE SOFTWARE IS PROVIDED "AS IS", WITHOUT WARRANTY OF ANY KIND, EXPRESS OR
 * IMPLIED, INCLUDING BUT NOT LIMITED TO THE WARRANTIES OF MERCHANTABILITY,
 * FITNESS FOR A PARTICULAR PURPOSE AND NONINFRINGEMENT. IN NO EVENT SHALL THE
 * AUTHORS OR COPYRIGHT HOLDERS BE LIABLE FOR ANY CLAIM, DAMAGES OR OTHER
 * LIABILITY, WHETHER IN AN ACTION OF CONTRACT, TORT OR OTHERWISE, ARISING FROM,
 * OUT OF OR IN CONNECTION WITH THE SOFTWARE OR THE USE OR OTHER DEALINGS IN THE
 * SOFTWARE.
 *
 * @author: cepharum
 */

const { Transform } = require( "stream" );

const PromiseUtils = require( "promise-essentials" );
const { EqualityIndex } = require( "./indexer" );
const AbstractTester = require( "./tester/base" );
const { IndexedSorter, NonIndexedSorter } = require( "./sorter" );

const { defaultAdapter } = require( "../defaults" );
const { UUID, Monitor } = require( "../utility" );


/**
 * @typedef {object} ModelProperties
 * @property {{changed: Set<string>}} $context
 */

/**
 * @typedef {object} ModelSchema
 */


const ptnModelItemsKey = /^models\/([^/]+)\/items\/([^/]+)(?:\/(\S+))?$/;


/**
 * Implements basic behaviour of a model.
 *
 * @alias AbstractModel
 */
class Model {
	/**
	 * @param {?(string|Buffer)} itemUUID UUID of model item to be managed by instance, omit for starting new item
	 * @param {boolean|string} onUnsaved set true to omit model logging to stderr on replacing changed property w/o saving first
	 * @param {?Adapter} adapter selects driver for backend to use for storing data
	 */
	constructor( itemUUID = null, { adapter = null, onUnsaved = "fail" } = {} ) {
		// normalize and validate some optionally provided UUID
		let _uuid = null;
<<<<<<< HEAD

		Object.defineProperties( this, {
			/**
			 * Uniquely identifies current instance of model.
			 *
			 * @note UUID can be written only once unless it has been given
			 *       initially for loading some matching instance from storage.
			 *
			 * @note For compatibility reasons this property is always provided
			 *       as string when reading though internal processing of UUIDs
			 *       relies on binary format now to reduce memory consumption.
			 *       The binary format used internally can be read using
			 *       @see Model#$uuid.
			 *
			 * @name Model#uuid
			 * @property {?(string|Buffer)}
			 */
			uuid: {
				get: () => {
					if ( _uuid == null ) {
						return null;
					}

					Object.defineProperties( this, {
						uuid: { value: UUID.format( _uuid ), }
					} );

					return this.uuid;
				},
				set: newUUID => {
					if ( newUUID != null ) {
						if ( _uuid != null ) {
							throw new Error( "re-assigning UUID rejected" );
						}

						_uuid = UUID.normalize( newUUID );
					}
				},
				configurable: true,
			},

			/**
			 * Uniquely identifies current instance of model.
			 *
			 * @note UUID can be set via @see Model#uuid, only.
			 *
			 * @name Model#$uuid
			 * @property {?Buffer}
			 * @readonly
			 */
			$uuid: {
				get: () => _uuid,
			},
		} );

		this.uuid = itemUUID;

		this._onConstruction( _uuid, adapter );


		/**
		 * @type {ModelProperties}
		 */
		let data = Monitor( {}, {
			warn: onUnsaved === "warn",
			fail: onUnsaved === "fail",
			coercion: this.constructor._coercionHandlers,
		} );


		let isLoading = null;
		let markLoaded = false;
=======
>>>>>>> 60391643

		Object.defineProperties( this, {
			/**
			 * Promises previously triggered request for loading properties of
			 * current item to have succeeded or failed. This promise is set
			 * as soon as request for loading properties has been triggered.
			 *
<<<<<<< HEAD
			 * @see Model#$isMarkedLoaded for different indicator suitable for
			 * detecting synchronously if properties have been loaded before.
=======
			 * @note UUID can be written only once unless it has been given
			 *       initially for loading some matching instance from storage.
			 *
			 * @name Model#uuid
			 * @property {?string}
			 */
			uuid: {
				get: () => {
					if( _uuid == null ) {
						return null;
					}
					const h = Buffer.from( _uuid.buffer ).toString( "hex" );
					Object.defineProperties( this, {
						uuid: {
							value: `${h.substr( 0, 8 )}-${h.substr( 8, 4 )}-${h.substr( 12, 4 )}-${h.substr( 16, 4 )}-${h.substr( 20, 12 )}`
						}
					} );
					return this.uuid;
				},
				set: newUuid => {
					const normalizedUuid = Uuid.normalizeUuid( newUuid );
					if ( normalizedUuid != null ) {
						if ( _uuid != null ) {
							throw new Error( "re-assigning UUID rejected" );
						}
						_uuid = normalizedUuid;
					}
				},
				configurable: true,
			},

			/**
			 * Uniquely identifies current instance of model.
			 *
			 * @note Can only be set through this.uuid.
			 *
			 * @name Model#$uuid
			 * @property {?Buffer}
			 * @readonly
			 */
			$uuid: {
				get: () => _uuid,
			},
		} );

		this.uuid = itemUuid;

		this._onConstruction( _uuid, adapter );


		/**
		 * @type {ModelProperties}
		 */
		let data = Monitor( {}, {
			warn: onUnsaved === "warn",
			fail: onUnsaved === "fail",
			coercion: this.constructor._coercionHandlers,
		} );


		let isLoading = null;
		let markLoaded = false;

		Object.defineProperties( this, {
			/**
			 * Marks if request for loading properties from storage has been
			 * issued before promising model instance with properties updated
			 * according to fetched record.
>>>>>>> 60391643
			 *
			 * @name Model#$loaded
			 * @property {?Promise<Model>}
			 * @readonly
			 */
			$loaded: {
				get: () => isLoading,
				set: promise => {
					if ( isLoading ) {
						throw new Error( "must not promise loading multiple times" );
					}

					if ( !( promise instanceof Promise ) ) {
						throw new Error( "not a promise" );
					}

					isLoading = promise
						.then( record => {
							markLoaded = true;

							if ( _uuid != null ) {
								if ( !record || typeof record !== "object" ) {
									throw new TypeError( "invalid set of properties" );
								}

								if ( data.$context && data.$context.hasChanged ) {
									switch ( onUnsaved ) {
										case "ignore" :
											break;

										case "warn" :
											// eslint-disable-next-line no-console
											console.error( "WARNING: replacing an item's properties after changing some w/o saving" );
											break;

										case "fail" :
										default :
											throw new Error( "WARNING: replacing an item's properties after changing some w/o saving" );
									}
								}

								const constructor = this.constructor;
								const { _deserializeProperties, schema } = constructor;
								const deserialized = typeof _deserializeProperties === "function" ? _deserializeProperties( record, schema.props ) : record;

								data = Monitor( deserialized, {
									warn: onUnsaved === "warn",
									fail: onUnsaved === "fail",
									coercion: this.constructor._coercionHandlers,
								} );
							}

							return this;
						} );
				}
			},

			/**
			 * Synchronously indicates if current instance's properties have
			 * been loaded before or not.
			 *
			 * @name Model#$isMarkedLoaded
			 * @property {boolean}
			 * @readonly
			 */
			$isMarkedLoaded: { get: () => markLoaded },

			/**
			 * Marks if current model instance is new (thus still lacking UUID).
			 *
			 * @name Model#$isNew
			 * @property {boolean}
			 * @readonly
			 */
			$isNew: { get: () => _uuid == null },

			/**
			 * Refers to adapter connecting instance of model to some storage
			 * for storing it persistently.
			 *
			 * @name Model#$adapter
			 * @property {Adapter}
			 * @readonly
			 */
			$adapter: { value: adapter || this.constructor.adapter || defaultAdapter },

			/**
			 * Fetches data key of current model usually to be used with some
			 * KV-based storage.
			 *
			 * @name Model#$dataKey
			 * @property {string}
			 * @readonly
			 */
			$dataKey: {
				value: this.constructor.uuidToKey( _uuid ),
				configurable: _uuid == null,
			},

			/**
			 * Provides properties of current instance of model.
			 *
			 * @name Model#$properties
			 * @property {ModelProperties}
			 * @readonly
			 */
			$properties: { get: () => data },
		} );


		if ( _uuid == null ) {
			this.$loaded = Promise.resolve();
		}
	}

	/**
	 * Generates data key related to given UUID suitable for selecting related
	 * record in datasource connected via current adapter.
	 *
<<<<<<< HEAD
	 * @param {?(string|Buffer)} uuid UUID to be converted
	 * @returns {string} backend-compatible key for selecting related record there
	 */
	static uuidToKey( uuid ) {
		const _uuid = UUID.normalize( uuid );
		if ( _uuid ) {
			return `models/${this.name}/items/${UUID.format( _uuid )}`;
		}

		return `models/${this.name}/items/%u`;
=======
	 * @param {?Buffer} uuid UUID to be converted
	 * @returns {string} backend-compatible key for selecting related record there
	 */
	static uuidToKey( uuid ) {
		let _uuid = uuid;
		if( !( uuid instanceof Uint32Array && uuid.length === 4 ) || uuid != null ) {
			_uuid = Uuid.normalizeUuid( uuid );
		}
		if( _uuid ) {
			const h = Buffer.from( _uuid.buffer ).toString( "hex" );
			_uuid = `${h.substr( 0, 8 )}-${h.substr( 8, 4 )}-${h.substr( 12, 4 )}-${h.substr( 16, 4 )}-${h.substr( 20, 12 )}`;
		}
		return `models/${this.name}/items/${_uuid == null ? "%u" : _uuid}`;
>>>>>>> 60391643
	}

	/**
	 * Handles code specific to initializing new instance of model.
	 *
	 * @note This method is a hook to be used by derived classes to customize
	 *       instances on construction.
	 *
	 * @param {?Buffer} uuid UUID of model instance
	 * @param {Adapter} adapter adapter to use with model instance
	 * @returns {void}
	 * @protected
	 */
	_onConstruction( uuid, adapter ) {} // eslint-disable-line no-unused-vars, no-empty-function

	/**
	 * Fetches defined name of current model.
	 *
	 * @returns {string} defined name of model
	 */
	static get name() {
		return "$$AbstractModel$$";
	}

	/**
	 * Lists  definitions of indices extracted from properties of current model.
	 *
	 * @returns {array} list of indices' definitions
	 * @readonly
	 */
	static get indices() {
		return [];
	}

	/**
	 * Extracts UUID of some addressed instance from provided key.
	 *
	 * @param {string} key key used with data backend
	 * @returns {?Uint32Array} UUID of this model's instance extracted from key, null if no UUID was found
	 */
	static keyToUuid( key ) {
		const result = ptnModelItemsKey.exec( key );
<<<<<<< HEAD
		if ( result ) {
			return Buffer.from( result[2].replace( /-/g, "" ), "hex" );
		}

		throw new Error( "invalid key to extract UUID from" );
=======
		if( result ) {
			const normalized = Uuid.normalizeUuid( result[2] );
			if( normalized ) return normalized;
		}
		throw new Error( "invalid key" );
>>>>>>> 60391643
	}

	/**
	 * Extracts name of model addressed by provided key.
	 *
	 * @param {string} key key used with data backend
	 * @returns {?string} name of model addressed by given key, null if key doesn't address any model
	 */
	static keyToModelName( key ) {
		const match = ptnModelItemsKey.exec( key );

		return match ? match[1] : null;
	}

	/**
	 * Tests if backend contains data of current item or not.
	 *
	 * @returns {Promise<boolean>} promises true if data exists and false otherwise
	 */
	get $exists() {
		return !this.$isNew && this.$adapter.has( this.$dataKey );
	}

	/* eslint-disable no-empty-function, require-jsdoc, lines-between-class-members */
	static beforeCreate( values ) { return values; }

	afterCreate() {}

	beforeValidate() {}

	afterValidate( errors ) { return errors; }

	beforeSave() {}

	afterSave() {}

	beforeRemove() {}

	afterRemove() {}

	/* eslint-enable no-empty-function, require-jsdoc, lines-between-class-members */

	/**
	 * Loads data of item from backend.
	 *
	 * @note This method is reading up-to-date data from backend on every
	 *       invocation. Thus make sure to cache the result if possible.
	 *
	 * @returns {Promise<Model>} promises model instance with properties loaded from storage
	 */
	load() {
		if ( !this.$loaded ) {
			this.$loaded = this.$adapter.read( this.$dataKey );
		}

		return this.$loaded;
	}

	/**
	 * Writes data of item to backend.
	 *
	 * @returns {Promise<Model>} promises instance of model with its properties saved to persistent storage
	 */
	save() {
		const constructor = this.constructor;
		const isNew = this.$isNew;
		const properties = this.$properties;

		if ( !isNew ) {
			// item is addressing existing record in storage
			if ( !this.$loaded ) {
				return Promise.reject( new Error( "saving unloaded item rejected" ) );
			}

			if ( !properties.$context.changed.size ) {
				// item hasn't been changed, so there is no need to waste time
				// for actually validating and saving anything
				return Promise.resolve( this );
			}
		}


		let validated;

		if ( this.$loaded ) {
			validated = this.$loaded.then( () => this.validate() );
		} else {
			validated = this.validate();
		}

		return validated
			.catch( severeError => [severeError] )
			.then( validationErrors => {
				if ( validationErrors && validationErrors.length > 0 ) {
					throw new Error( `saving invalid properties rejected (${validationErrors.map( e => e.message ).join( ", " )})` );
				}

				const serialized = typeof constructor._serializeProperties === "function" ? constructor._serializeProperties( properties ) : properties;

				if ( isNew ) {
					return this.$adapter.create( this.$dataKey, serialized )
						.then( dataKey => {
							const uuid = this.constructor.keyToUuid( dataKey );

							return this.constructor.indexLoaded.then( indices => {
								const length = indices.length;
								if ( length ) {
									for ( let i = 0; i < length; i++ ) {
										const { property, handler } = indices[i];
										const newProp = this.$properties[property];
										if ( newProp != null ) {
											handler.add( uuid, newProp );
										}
									}
								}
							} ).then( () => uuid );
						} )
						.then( uuid => {
							if ( !uuid ) {
								throw new Error( "first-time saving instance in backend didn't yield proper UUID" );
							}

							this.uuid = uuid;

							Object.defineProperties( this, {
								$dataKey: { value: this.constructor.uuidToKey( uuid ) },
							} );

							// clear marks on changed properties for having
							// saved them right before
							this.$properties.$context.commit();

							return this;
						} );
				}

				return this.constructor.indexLoaded
					.then( indices => {
						const length = indices.length;
						if ( length ) {
							for ( let i = 0; i < length; i++ ) {
								const { property, handler } = indices[i];
								const newProp = this.$properties[property];
								const oldProp = this.$properties.$context.changed.get( property );

								if ( ( newProp != null ) && ( oldProp != null ) ) {
									handler.updateIndex( this.$uuid, oldProp, newProp );
								} else if ( oldProp != null ) {
									handler.remove( this.$uuid, oldProp );
								} else if ( newProp != null ) {
									handler.add( this.$uuid, newProp );
								}
							}
						}
					} )
					.then( () => this.$adapter.write( this.$dataKey, serialized ) )
					.then( () => {
						// clear marks on changed properties for having
						// saved them right before
						this.$properties.$context.commit();

						return this;
					} );
			} );
	}

	/**
	 * Removes item from backend.
	 *
	 * @returns {Promise<Model>} promises model instance being removed from backend
	 */
	remove() {
		return Promise.resolve( this.beforeRemove() )
			.then( () => this.constructor.indexLoaded )
			.then( indices => {
				const length = indices.length;
				if ( length ) {
					return this.load().then( () => {
						for ( let i = 0; i < length; i++ ) {
							const { handler, property } = indices[i];
							if ( this[property] ) {
								handler.remove( this[property], this.$uuid );
							}
						}
					} );
				}
				return undefined;
			} )
			.then( () => this.$adapter.remove( this.$dataKey ) )
			.then( () => this.afterRemove() )
			.then( () => this );
	}

	/**
	 * Validates current set of properties.
	 *
	 * @returns {Promise<Error[]>} promises list of validation errors
	 */
	validate() {
		return Promise.resolve( [] );
	}

	/**
	 * Extracts item's values per attribute and computed attribute as well as
	 * its UUID to regular object.
	 *
	 * @param {boolean} omitComputed set true to extract actual properties and UUID, only
	 * @returns {object} object providing item's UUID and values of its properties
	 */
	toObject( omitComputed = false ) {
		const { props, computed } = this.constructor.schema;
		const output = {};
		let names;

		if ( !omitComputed ) {
			names = Object.keys( computed );
			for ( let i = 0, length = names.length; i < length; i++ ) {
				const name = names[i];

				output[name] = this[name];
			}
		}

		names = Object.keys( props );
		for ( let i = 0, length = names.length; i < length; i++ ) {
			const name = names[i];

			output[name] = this.$properties[name];
		}

		output.uuid = this.uuid;

		return output;
	}

	/**
	 * Fetches index handler matching named property and type of index.
	 *
	 * @param {string} property name of property to be covered by index
	 * @param {string} type type name of index
	 * @returns {EqualityIndex|undefined} found index
	 */
	static getIndex( property, type ) {
		const indices = this.indices;
		const numIndices = indices.length;

		for ( let i = 0; i < numIndices; i++ ) {
			const index = indices[i];

			if ( index.property === property && index.type === type ) {
				return index.handler;
			}
		}

		return undefined;
	}

	/**
	 * Retrieves stream of UUIDs of current model's instances.
	 *
	 * @returns {Readable} readable stream with UUIDs of model's instances
	 */
	static uuidStream() {
		const that = this;
		const keyStream = this.adapter.keyStream( { prefix: `models/${this.name}/items` } );

		const uuidStream = new Transform( {
			objectMode: true,
			transform( key, _, done ) {
				this.push( that.keyToUuid( key ) );
				done();
			},
		} );

		uuidStream.on( "close", () => {
			keyStream.unpipe( uuidStream );
			keyStream.pause();
			keyStream.destroy();
		} );

		keyStream.pipe( uuidStream );

		return uuidStream;
	}

	/**
	 * Unconditionally lists existing items of model.
	 *
	 * @note This method is basically an alias for finding records using special
	 * test selecting every record of model.
	 *
	 * @param {int} offset number of items to skip
	 * @param {int} limit maximum number of items to retrieve
	 * @param {string} sortyBy names property of model matching records shall be sorted by
	 * @param {boolean} sortAscendingly set true to sort matches in ascending order, set false for descending order
	 * @param {boolean} loadRecords set false to omit loading properties per matching item prior to returning them
	 * @param {?{count:int}} metaCollector object receiving meta information on return
	 * @returns {Promise<Model[]>} promises fetched instances of model
	 */
	static list( { offset = 0, limit = Infinity, sortBy = null, sortAscendingly = true } = {}, { loadRecords = true, metaCollector = null } = {} ) {
		return this.find(
			{ true: {} },
			{ offset, limit, sortBy, sortAscendingly },
			{ loadRecords, metaCollector }
		);
	}

	/**
	 * Aliases Model.find().
	 *
	 * @note This method was exposed in previous versions and is kept for
	 * compatibility reasons. Is is meant to vanish in a future release.
	 *
	 * @param {string} name names attribute/property to check per record
	 * @param {*} value provides value to compare with per record
	 * @param {string} operation names operation to use for comparing per record
	 * @param {int} offset number of leading matches to skip
	 * @param {int} limit maximum number of matches to retrieve
	 * @param {?{count:int}} metaCollector object receiving meta information on return
	 * @param {boolean} loadRecords set false to get instances of matching records left to be loaded later
	 * @returns {Promise<Model[]>} resulting matches
	 * @deprecated
	 */
	static findByAttribute( name, value = null, operation = "eq",
	                        { offset = 0, limit = Infinity } = {},
	                        { metaCollector = null, loadRecords = true } = {} ) {
		return this.find( { [operation]: { name, value } }, { offset, limit }, { loadRecords, metaCollector } );
	}

	/**
	 * Searches collection of current model for items matching described test.
	 *
	 * @param {object} test description of test operation to identify records to fetch
	 * @param {int} offset number of leading matches to skip
	 * @param {int} limit maximum number of matches to retrieve
	 * @param {string} sortBy names property resulting matches should be sorted by
	 * @param {boolean} sortAscendingly set true to sort in ascending order, false for descending order
	 * @param {?{count:int}} metaCollector object receiving meta information on return
	 * @param {boolean} loadRecords set false to get instances of matching records left to be loaded later
	 * @returns {Promise<Model[]>} resulting matches
	 */
	static find( test,
	             { offset = 0, limit = Infinity, sortBy = null, sortAscendingly = true } = {},
	             { metaCollector = null, loadRecords = true } = {} ) {
		return this.indexLoaded
			.then( () => new Promise( ( resolve, reject ) => { // eslint-disable-line promise/catch-or-return
				let source = this.processTerm( test );

				if ( sortBy ) {
					const sortIndex = this.getIndex( sortBy, "eq" );
					let sorted;

					if ( sortIndex ) {
						sorted = new IndexedSorter( sortIndex, sortAscendingly );
					} else {
						sorted = new NonIndexedSorter( this, sortBy, sortAscendingly );
					}

					const origSource = source;

					sorted.on( "close", () => {
						origSource.unpipe( sorted );
						origSource.pause();
						origSource.destroy();
					} );

					source.pipe( sorted );

					source = sorted;
				}

				const collected = limit > 1000 ? [] : new Array( limit );
				let count = 0;
				let written = 0;
				let _offset = offset;
				let _limit = limit;

				source.on( "data", item => {
					count++;

					if ( _offset > 0 ) {
						_offset--;
					} else if ( _limit > 0 ) {
						_limit--;

						collected[written++] = item;
					} else if ( !metaCollector ) {
						process.nextTick( () => {
							source.pause();
							source.destroy();

							// destroying source prevents emission of end event
							source.emit( "end" );
						} );
					}
				} );

				source.on( "end", () => {
					if ( metaCollector ) {
						metaCollector.count = count;
					}

					collected.splice( written );

					if ( loadRecords ) {
						// collect all unloaded items
						let unloaded;
						let write = 0;

						for ( let i = 0; i < written; i++ ) {
							const item = collected[i];

							if ( !item.$isMarkedLoaded ) {
								if ( !unloaded ) {
									const size = written - i;
									unloaded = size > 1000 ? [] : new Array( size );
								}

								unloaded[write++] = item.load();
							}
						}

						if ( unloaded ) {
							unloaded.splice( write );

							Promise.all( unloaded )
								.then( () => resolve( collected ) )
								.catch( reject );
							return;
						}
					}

					resolve( collected );
				} );

				source.on( "error", reject );
			} ) );
	}

	/**
	 * Compiles test from provided description and returns its stream of matching items.
	 *
	 * @param {object} testDescription description of test used to pick instances
	 * @returns {Readable<Model>} stream of instances matching given test
	 */
	static processTerm( testDescription ) {
		return AbstractTester.fromDescription( this, testDescription ).createStream();
	}

	/**
	 * Resolves as soon as all defined indices of model are available.
	 *
	 * @return {Promise<Index[]>} promises list of model's prepared indices
	 */
	static get indexLoaded() {
		if ( !this.indexPromise ) {
			const { adapter, indices } = this;
			const numIndices = indices.length;

			if ( numIndices ) {
				for ( let i = 0; i < numIndices; i++ ) {
					const { type } = indices[i];
					if ( type !== "eq" ) {
						throw new Error( `index of type ${type} not yet supported` );
					}

					indices[i].handler = new EqualityIndex( { revision: 0 } );
				}

				const stream = adapter.keyStream( { prefix: `models/${this.name}/items` } );

				this.indexPromise = PromiseUtils.process( stream, dataKey => {
					const item = new this( this.keyToUuid( dataKey ), { adapter } ); // eslint-disable-line new-cap

					return item.load()
						.then( () => {
							const { $uuid } = item;

							for ( let i = 0; i < numIndices; i++ ) {
								const { property } = indices[i];

								indices[i].handler.add( $uuid, item[property] );
							}
						} );
				} )
					.then( () => indices );
			} else {
				this.indexPromise = Promise.resolve( indices );
			}
		}

		return this.indexPromise;
	}
}

module.exports = Model;

/*



			const definition = this.schema.props[name];
			if ( !definition ) {
				throw new TypeError( `no such attribute: ${name}` );
			}

			const type = definition.$type;
			if ( !type ) {
				throw new TypeError( `invalid type ${definition.type} of attribute ${name}` );
			}

			const { adapter } = this;

			let numSkipped = offset;
			let handler = false;

			for ( let i = 0; i < indices.length; i++ ) {
				const { property, type: indexType } = indices[i];
				if ( property === name && indexType === "eq" ) {
					handler = indices[i].handler;
					break;
				}
			}

			if ( handler ) {
				const iterator = handler.find( value )();

				// synchronously collect all items caller is interested of
				while ( true ) { // eslint-disable-line no-constant-condition
					let iter;

					do {
						iter = iterator.next().value;
						count++;
					} while ( numSkipped-- > 0 );

					if ( !iter ) {
						break;
					}

					const [uuid] = iter;
					const item = new this( uuid );

					collected[written++] = loadRecords ? item.load() : item;

					if ( written > limit ) {
						if ( metaCollector ) {
							while ( iterator.next().value ) {
								count++;
							}
						}

						break;
					}
				}

				if ( metaCollector ) {
					metaCollector.count = count;
				}

				return loadRecords ? Promise.all( collected ) : collected;
			}

			this.generateWithoutIndex();
		} ).then( () => {
			collected.splice( written );

			if ( metaCollector ) {
				metaCollector.count = count;
			}

			return collected;
		} );

<<<<<<< HEAD
=======
	/**
	 * resolves when an initial index was created
	 * @return {Promise<{}>} Promise that resolves with an Object of indices
	 */
	static get indexLoaded() {
		if ( !this.indexPromise ) {
			if ( this.name === "$$AbstractModel$$" ) {
				console.log( new Error().stack );
			}

			const { adapter, indices } = this;
			const numIndices = indices.length;

			if ( numIndices ) {
				for ( let i = 0; i < numIndices; i++ ) {
					const { type } = indices[i];
					if ( type !== "eq" ) {
						throw new Error( `index of type ${type} not yet supported` );
					}

					indices[i].handler = new Index( { revision: 0 } );
				}

				const stream = adapter.keyStream( { prefix: `models/${this.name}/items` } );

				this.indexPromise = PromiseUtils.process( stream, dataKey => {
					const item = new this( this.keyToUuid( dataKey ), { adapter } ); // eslint-disable-line new-cap
					return item.load()
						.then( () => {
							const { $uuid } = item;
							for ( let i = 0; i < numIndices; i++ ) {
								const { property } = indices[i];
								const value = item.$properties[property];
								if( value != null ) indices[i].handler.add( $uuid, value, { checkDuplicate: false } );
							}
						} );
				} )
					.then( () => indices );
			} else {
				this.indexPromise = Promise.resolve( indices );
			}
		}

		return this.indexPromise;
	}
}
>>>>>>> 60391643

 */<|MERGE_RESOLUTION|>--- conflicted
+++ resolved
@@ -64,7 +64,6 @@
 	constructor( itemUUID = null, { adapter = null, onUnsaved = "fail" } = {} ) {
 		// normalize and validate some optionally provided UUID
 		let _uuid = null;
-<<<<<<< HEAD
 
 		Object.defineProperties( this, {
 			/**
@@ -137,8 +136,6 @@
 
 		let isLoading = null;
 		let markLoaded = false;
-=======
->>>>>>> 60391643
 
 		Object.defineProperties( this, {
 			/**
@@ -146,79 +143,8 @@
 			 * current item to have succeeded or failed. This promise is set
 			 * as soon as request for loading properties has been triggered.
 			 *
-<<<<<<< HEAD
 			 * @see Model#$isMarkedLoaded for different indicator suitable for
 			 * detecting synchronously if properties have been loaded before.
-=======
-			 * @note UUID can be written only once unless it has been given
-			 *       initially for loading some matching instance from storage.
-			 *
-			 * @name Model#uuid
-			 * @property {?string}
-			 */
-			uuid: {
-				get: () => {
-					if( _uuid == null ) {
-						return null;
-					}
-					const h = Buffer.from( _uuid.buffer ).toString( "hex" );
-					Object.defineProperties( this, {
-						uuid: {
-							value: `${h.substr( 0, 8 )}-${h.substr( 8, 4 )}-${h.substr( 12, 4 )}-${h.substr( 16, 4 )}-${h.substr( 20, 12 )}`
-						}
-					} );
-					return this.uuid;
-				},
-				set: newUuid => {
-					const normalizedUuid = Uuid.normalizeUuid( newUuid );
-					if ( normalizedUuid != null ) {
-						if ( _uuid != null ) {
-							throw new Error( "re-assigning UUID rejected" );
-						}
-						_uuid = normalizedUuid;
-					}
-				},
-				configurable: true,
-			},
-
-			/**
-			 * Uniquely identifies current instance of model.
-			 *
-			 * @note Can only be set through this.uuid.
-			 *
-			 * @name Model#$uuid
-			 * @property {?Buffer}
-			 * @readonly
-			 */
-			$uuid: {
-				get: () => _uuid,
-			},
-		} );
-
-		this.uuid = itemUuid;
-
-		this._onConstruction( _uuid, adapter );
-
-
-		/**
-		 * @type {ModelProperties}
-		 */
-		let data = Monitor( {}, {
-			warn: onUnsaved === "warn",
-			fail: onUnsaved === "fail",
-			coercion: this.constructor._coercionHandlers,
-		} );
-
-
-		let isLoading = null;
-		let markLoaded = false;
-
-		Object.defineProperties( this, {
-			/**
-			 * Marks if request for loading properties from storage has been
-			 * issued before promising model instance with properties updated
-			 * according to fetched record.
->>>>>>> 60391643
 			 *
 			 * @name Model#$loaded
 			 * @property {?Promise<Model>}
@@ -338,7 +264,6 @@
 	 * Generates data key related to given UUID suitable for selecting related
 	 * record in datasource connected via current adapter.
 	 *
-<<<<<<< HEAD
 	 * @param {?(string|Buffer)} uuid UUID to be converted
 	 * @returns {string} backend-compatible key for selecting related record there
 	 */
@@ -349,21 +274,6 @@
 		}
 
 		return `models/${this.name}/items/%u`;
-=======
-	 * @param {?Buffer} uuid UUID to be converted
-	 * @returns {string} backend-compatible key for selecting related record there
-	 */
-	static uuidToKey( uuid ) {
-		let _uuid = uuid;
-		if( !( uuid instanceof Uint32Array && uuid.length === 4 ) || uuid != null ) {
-			_uuid = Uuid.normalizeUuid( uuid );
-		}
-		if( _uuid ) {
-			const h = Buffer.from( _uuid.buffer ).toString( "hex" );
-			_uuid = `${h.substr( 0, 8 )}-${h.substr( 8, 4 )}-${h.substr( 12, 4 )}-${h.substr( 16, 4 )}-${h.substr( 20, 12 )}`;
-		}
-		return `models/${this.name}/items/${_uuid == null ? "%u" : _uuid}`;
->>>>>>> 60391643
 	}
 
 	/**
@@ -402,23 +312,15 @@
 	 * Extracts UUID of some addressed instance from provided key.
 	 *
 	 * @param {string} key key used with data backend
-	 * @returns {?Uint32Array} UUID of this model's instance extracted from key, null if no UUID was found
+	 * @returns {Buffer} UUID of this model's instance extracted from key, null if no UUID was found
 	 */
 	static keyToUuid( key ) {
 		const result = ptnModelItemsKey.exec( key );
-<<<<<<< HEAD
 		if ( result ) {
 			return Buffer.from( result[2].replace( /-/g, "" ), "hex" );
 		}
 
 		throw new Error( "invalid key to extract UUID from" );
-=======
-		if( result ) {
-			const normalized = Uuid.normalizeUuid( result[2] );
-			if( normalized ) return normalized;
-		}
-		throw new Error( "invalid key" );
->>>>>>> 60391643
 	}
 
 	/**
@@ -993,54 +895,5 @@
 			return collected;
 		} );
 
-<<<<<<< HEAD
-=======
-	/**
-	 * resolves when an initial index was created
-	 * @return {Promise<{}>} Promise that resolves with an Object of indices
-	 */
-	static get indexLoaded() {
-		if ( !this.indexPromise ) {
-			if ( this.name === "$$AbstractModel$$" ) {
-				console.log( new Error().stack );
-			}
-
-			const { adapter, indices } = this;
-			const numIndices = indices.length;
-
-			if ( numIndices ) {
-				for ( let i = 0; i < numIndices; i++ ) {
-					const { type } = indices[i];
-					if ( type !== "eq" ) {
-						throw new Error( `index of type ${type} not yet supported` );
-					}
-
-					indices[i].handler = new Index( { revision: 0 } );
-				}
-
-				const stream = adapter.keyStream( { prefix: `models/${this.name}/items` } );
-
-				this.indexPromise = PromiseUtils.process( stream, dataKey => {
-					const item = new this( this.keyToUuid( dataKey ), { adapter } ); // eslint-disable-line new-cap
-					return item.load()
-						.then( () => {
-							const { $uuid } = item;
-							for ( let i = 0; i < numIndices; i++ ) {
-								const { property } = indices[i];
-								const value = item.$properties[property];
-								if( value != null ) indices[i].handler.add( $uuid, value, { checkDuplicate: false } );
-							}
-						} );
-				} )
-					.then( () => indices );
-			} else {
-				this.indexPromise = Promise.resolve( indices );
-			}
-		}
-
-		return this.indexPromise;
-	}
-}
->>>>>>> 60391643
 
  */